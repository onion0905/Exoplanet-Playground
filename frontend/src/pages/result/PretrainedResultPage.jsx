--- conflicted
+++ resolved
@@ -1,4 +1,4 @@
-import React, { useState, useEffect } from "react";
+import React, { useState } from "react";
 import { useNavigate } from "react-router-dom";
 import Navbar from "../../components/Navbar";
 import ExoplanetVisualization from "../../components/ExoplanetVisualization";
@@ -23,60 +23,20 @@
   DialogActions,
   LinearProgress,
   Card,
-  CardContent,
-  Alert,
-  CircularProgress
+  CardContent
 } from '@mui/material';
 import ExpandMoreIcon from '@mui/icons-material/ExpandMore';
 import ExpandLessIcon from '@mui/icons-material/ExpandLess';
 import AddIcon from '@mui/icons-material/Add';
 import DownloadIcon from '@mui/icons-material/Download';
 import VisibilityIcon from '@mui/icons-material/Visibility';
-import { pretrainedPrediction } from '../../lib/api';
 
 function PretrainedResultPage() {
   const navigate = useNavigate();
   const [expandedRows, setExpandedRows] = useState({});
   const [openDialog, setOpenDialog] = useState(false);
   const [selectedPlanet, setSelectedPlanet] = useState(null);
-  const [loading, setLoading] = useState(true);
-  const [error, setError] = useState(null);
-  const [metrics, setMetrics] = useState(null);
-  const [predictions, setPredictions] = useState([]);
-  const [modelInfo, setModelInfo] = useState(null);
-
-<<<<<<< HEAD
-  useEffect(() => {
-    const fetchResults = async () => {
-      const sessionId = sessionStorage.getItem('pretrained_session_id');
-      
-      if (!sessionId) {
-        setError('No prediction session found. Please start prediction first.');
-        setTimeout(() => navigate("/pretrained"), 2000);
-        return;
-      }
-
-      try {
-        const data = await pretrainedPrediction.getResult(sessionId);
-        
-        if (data.success) {
-          setMetrics(data.metrics);
-          setPredictions(data.predictions || []);
-          setModelInfo(data.model_info);
-        } else {
-          setError(data.error || 'Failed to get results');
-        }
-      } catch (err) {
-        console.error('Results fetch error:', err);
-        setError(err.message || 'Failed to load results');
-      } finally {
-        setLoading(false);
-      }
-    };
-
-    fetchResults();
-  }, [navigate]);
-=======
+
   // 模擬預測結果數據 - 三分類
   const predictionResults = [
     {
@@ -171,7 +131,6 @@
       classificationType: "not-exoplanet"
     }
   ];
->>>>>>> 21cc7b95
 
   // 混淆矩陣數據
   const confusionMatrixData = [
@@ -198,14 +157,11 @@
   };
 
   const handleDownloadResults = () => {
-    if (!predictions || predictions.length === 0) {
-      return;
-    }
-    
+    // 模擬下載功能
     const csvContent = "data:text/csv;charset=utf-8," + 
-      "ID,Name,Prediction,Confidence\n" +
-      predictions.map(planet => 
-        `${planet.id || ''},${planet.name || ''},${planet.prediction},${planet.confidence}`
+      "Planet Name,Prediction,Confidence\n" +
+      predictionResults.map(planet => 
+        `${planet.name},${planet.prediction},${planet.confidence}`
       ).join("\n");
     
     const encodedUri = encodeURI(csvContent);
@@ -224,12 +180,6 @@
   };
 
   const getPredictionColor = (prediction) => {
-<<<<<<< HEAD
-    const pred = prediction?.toUpperCase() || '';
-    if (pred.includes('EXOPLANET') || pred.includes('PLANET')) return '#10b981'; // green
-    if (pred.includes('CANDIDATE')) return '#f59e0b'; // yellow/orange
-    return '#ef4444'; // red for false positive
-=======
     switch (prediction) {
       case 'Exoplanet':
         return '#10b981'; // green
@@ -240,7 +190,6 @@
       default:
         return '#6b7280'; // gray
     }
->>>>>>> 21cc7b95
   };
 
   return (
@@ -263,16 +212,6 @@
           </p>
         </div>
 
-<<<<<<< HEAD
-        {loading && (
-          <div className="text-center py-20">
-            <CircularProgress size={60} />
-            <Typography variant="h6" className="text-white mt-4">
-              Loading results...
-            </Typography>
-          </div>
-        )}
-=======
         {/* 結果統計卡片 */}
         <div className="grid grid-cols-1 md:grid-cols-4 gap-6 mb-8">
           <Card className="bg-gradient-to-br from-green-800/60 to-green-900/60 backdrop-blur-sm border border-green-600/30">
@@ -319,246 +258,148 @@
             </CardContent>
           </Card>
         </div>
->>>>>>> 21cc7b95
-
-        {error && (
-          <Alert severity="error" sx={{ mb: 4 }}>
-            {error}
-          </Alert>
-        )}
-
-        {!loading && !error && metrics && (
-          <>
-            {/* 結果統計卡片 */}
-            <div className="grid grid-cols-1 md:grid-cols-5 gap-6 mb-8">
-              <Card className="bg-gradient-to-br from-blue-800/60 to-blue-900/60 backdrop-blur-sm border border-blue-600/30">
-                <CardContent className="text-center p-6">
-                  <Typography variant="h4" className="text-blue-400 font-bold mb-2">
-                    {(metrics.accuracy * 100).toFixed(1)}%
-                  </Typography>
-                  <Typography variant="body1" className="text-white">
-                    Accuracy
-                  </Typography>
-                </CardContent>
-              </Card>
-
-              <Card className="bg-gradient-to-br from-green-800/60 to-green-900/60 backdrop-blur-sm border border-green-600/30">
-                <CardContent className="text-center p-6">
-                  <Typography variant="h4" className="text-green-400 font-bold mb-2">
-                    {predictions.filter(p => p.prediction === 'Exoplanet').length}
-                  </Typography>
-                  <Typography variant="body1" className="text-white">
-                    Exoplanets Detected
-                  </Typography>
-                </CardContent>
-              </Card>
-
-              <Card className="bg-gradient-to-br from-yellow-800/60 to-yellow-900/60 backdrop-blur-sm border border-yellow-600/30">
-                <CardContent className="text-center p-6">
-                  <Typography variant="h4" className="text-yellow-400 font-bold mb-2">
-                    {predictions.filter(p => p.prediction === 'Candidate').length}
-                  </Typography>
-                  <Typography variant="body1" className="text-white">
-                    Candidates
-                  </Typography>
-                </CardContent>
-              </Card>
-              
-              <Card className="bg-gradient-to-br from-red-800/60 to-red-900/60 backdrop-blur-sm border border-red-600/30">
-                <CardContent className="text-center p-6">
-                  <Typography variant="h4" className="text-red-400 font-bold mb-2">
-                    {predictions.filter(p => p.prediction === 'False Positive').length}
-                  </Typography>
-                  <Typography variant="body1" className="text-white">
-                    False Positives
-                  </Typography>
-                </CardContent>
-              </Card>
-              
-              <Card className="bg-gradient-to-br from-purple-800/60 to-purple-900/60 backdrop-blur-sm border border-purple-600/30">
-                <CardContent className="text-center p-6">
-                  <Typography variant="h4" className="text-purple-400 font-bold mb-2">
-                    {predictions.length}
-                  </Typography>
-                  <Typography variant="body1" className="text-white">
-                    Total Predictions
-                  </Typography>
-                </CardContent>
-              </Card>
+
+        {/* 預測結果表格 */}
+        <Card className="bg-gradient-to-br from-gray-800/60 to-gray-900/60 backdrop-blur-sm border border-gray-600/30 shadow-2xl mb-8">
+          <CardContent className="p-0">
+            <div className="p-6 border-b border-gray-600/30">
+              <div className="flex items-center justify-between">
+                <Typography variant="h5" className="text-white font-semibold">
+                  Detailed Results
+                </Typography>
+                <div className="flex gap-2">
+                  <Button
+                    variant="outlined"
+                    startIcon={<AddIcon />}
+                    onClick={() => navigate("/select")}
+                    sx={{
+                      color: 'white',
+                      borderColor: 'rgba(255, 255, 255, 0.3)',
+                      '&:hover': {
+                        borderColor: 'white',
+                        backgroundColor: 'rgba(255, 255, 255, 0.1)'
+                      }
+                    }}
+                  >
+                    Train New Model
+                  </Button>
+                  <Button
+                    variant="contained"
+                    startIcon={<DownloadIcon />}
+                    onClick={handleDownloadResults}
+                    sx={{
+                      backgroundColor: '#2563eb',
+                      '&:hover': {
+                        backgroundColor: '#1d4ed8'
+                      }
+                    }}
+                  >
+                    Download Results
+                  </Button>
+                </div>
+              </div>
             </div>
-
-            {/* 預測結果表格 */}
-            <Card className="bg-gradient-to-br from-gray-800/60 to-gray-900/60 backdrop-blur-sm border border-gray-600/30 shadow-2xl mb-8">
-              <CardContent className="p-0">
-                <div className="p-6 border-b border-gray-600/30">
-                  <div className="flex items-center justify-between">
-                    <Typography variant="h5" className="text-white font-semibold">
-                      Detailed Results
-                    </Typography>
-                    <div className="flex gap-2">
-                      <Button
-                        variant="outlined"
-                        startIcon={<AddIcon />}
-                        onClick={() => navigate("/pretrained")}
-                        sx={{
-                          color: 'white',
-                          borderColor: 'rgba(255, 255, 255, 0.3)',
-                          '&:hover': {
-                            borderColor: 'white',
-                            backgroundColor: 'rgba(255, 255, 255, 0.1)'
-                          }
-                        }}
-                      >
-                        New Prediction
-                      </Button>
-                      <Button
-                        variant="contained"
-                        startIcon={<DownloadIcon />}
-                        onClick={handleDownloadResults}
-                        sx={{
-                          backgroundColor: '#2563eb',
-                          '&:hover': {
-                            backgroundColor: '#1d4ed8'
-                          }
-                        }}
-                      >
-                        Download Results
-                      </Button>
-                    </div>
-                  </div>
-                </div>
-                
-                <TableContainer>
-                  <Table>
-                    <TableHead>
-                      <TableRow className="bg-gray-700/30">
-                        <TableCell className="text-white font-semibold">Planet Name</TableCell>
-                        <TableCell className="text-white font-semibold">Prediction</TableCell>
-                        <TableCell className="text-white font-semibold">Confidence</TableCell>
-                        <TableCell className="text-white font-semibold">3D View</TableCell>
-                        <TableCell className="text-white font-semibold">Details</TableCell>
+            
+            <TableContainer>
+              <Table>
+                <TableHead>
+                  <TableRow className="bg-gray-700/30">
+                    <TableCell className="text-white font-semibold">Planet Name</TableCell>
+                    <TableCell className="text-white font-semibold">Prediction</TableCell>
+                    <TableCell className="text-white font-semibold">Confidence</TableCell>
+                    <TableCell className="text-white font-semibold">3D View</TableCell>
+                    <TableCell className="text-white font-semibold">Details</TableCell>
+                  </TableRow>
+                </TableHead>
+                <TableBody>
+                  {predictionResults.map((planet) => (
+                    <React.Fragment key={planet.id}>
+                      <TableRow className="hover:bg-gray-700/20">
+                        <TableCell className="text-white font-medium">
+                          {planet.name}
+                        </TableCell>
+                        <TableCell>
+                          <Chip
+                            label={planet.prediction}
+                            sx={{
+                              backgroundColor: getPredictionColor(planet.prediction),
+                              color: 'white',
+                              fontWeight: 'bold'
+                            }}
+                          />
+                        </TableCell>
+                        <TableCell>
+                          <Box className="flex items-center gap-2">
+                            <LinearProgress
+                              variant="determinate"
+                              value={planet.confidence * 100}
+                              sx={{
+                                width: 100,
+                                height: 8,
+                                borderRadius: 4,
+                                backgroundColor: 'rgba(255, 255, 255, 0.1)',
+                                '& .MuiLinearProgress-bar': {
+                                  backgroundColor: getConfidenceColor(planet.confidence),
+                                  borderRadius: 4,
+                                },
+                              }}
+                            />
+                            <Typography variant="body2" className="text-white">
+                              {(planet.confidence * 100).toFixed(1)}%
+                            </Typography>
+                          </Box>
+                        </TableCell>
+                        <TableCell>
+                          <IconButton
+                            onClick={() => handleView3D(planet)}
+                            sx={{
+                              color: '#60a5fa',
+                              '&:hover': {
+                                backgroundColor: 'rgba(96, 165, 250, 0.1)'
+                              }
+                            }}
+                          >
+                            <VisibilityIcon />
+                          </IconButton>
+                        </TableCell>
+                        <TableCell>
+                          <IconButton
+                            onClick={() => handleExpandRow(planet.id)}
+                            sx={{
+                              color: 'white',
+                              '&:hover': {
+                                backgroundColor: 'rgba(255, 255, 255, 0.1)'
+                              }
+                            }}
+                          >
+                            {expandedRows[planet.id] ? <ExpandLessIcon /> : <ExpandMoreIcon />}
+                          </IconButton>
+                        </TableCell>
                       </TableRow>
-                    </TableHead>
-                    <TableBody>
-                      {predictions.map((planet) => (
-                        <React.Fragment key={planet.id}>
-                          <TableRow className="hover:bg-gray-700/20">
-                            <TableCell className="text-white font-medium">
-                              {planet.name || `Sample ${planet.id}`}
-                            </TableCell>
-                            <TableCell>
-                              <Chip
-                                label={planet.prediction}
-                                sx={{
-                                  backgroundColor: getPredictionColor(planet.prediction),
-                                  color: 'white',
-                                  fontWeight: 'bold'
-                                }}
-                              />
-                            </TableCell>
-                            <TableCell>
-                              <Box className="flex items-center gap-2">
-                                <LinearProgress
-                                  variant="determinate"
-                                  value={planet.confidence * 100}
-                                  sx={{
-                                    width: 100,
-                                    height: 8,
-                                    borderRadius: 4,
-                                    backgroundColor: 'rgba(255, 255, 255, 0.1)',
-                                    '& .MuiLinearProgress-bar': {
-                                      backgroundColor: getConfidenceColor(planet.confidence),
-                                      borderRadius: 4,
-                                    },
-                                  }}
-                                />
-                                <Typography variant="body2" className="text-white">
-                                  {(planet.confidence * 100).toFixed(1)}%
-                                </Typography>
-                              </Box>
-                            </TableCell>
-                            <TableCell>
-                              <IconButton
-                                onClick={() => handleView3D(planet)}
-                                sx={{
-                                  color: '#60a5fa',
-                                  '&:hover': {
-                                    backgroundColor: 'rgba(96, 165, 250, 0.1)'
-                                  }
-                                }}
-                              >
-                                <VisibilityIcon />
-                              </IconButton>
-                            </TableCell>
-                            <TableCell>
-                              <IconButton
-                                onClick={() => handleExpandRow(planet.id)}
-                                sx={{
-                                  color: 'white',
-                                  '&:hover': {
-                                    backgroundColor: 'rgba(255, 255, 255, 0.1)'
-                                  }
-                                }}
-                              >
-                                {expandedRows[planet.id] ? <ExpandLessIcon /> : <ExpandMoreIcon />}
-                              </IconButton>
-                            </TableCell>
-                          </TableRow>
-                          {expandedRows[planet.id] && (
-                            <TableRow>
-                              <TableCell colSpan={5} className="bg-gray-800/30 p-6">
-                                <Typography variant="h6" className="text-white font-semibold mb-4">
-                                  Prediction Reasoning:
-                                </Typography>
-                                {planet.reasons && planet.reasons.length > 0 ? (
-                                  <ul className="list-disc list-inside space-y-2">
-                                    {planet.reasons.map((reason, index) => (
-                                      <li key={index} className="text-gray-300">
-                                        {reason}
-                                      </li>
-                                    ))}
-                                  </ul>
-                                ) : (
-                                  <Typography variant="body2" className="text-gray-300">
-                                    Feature importance data available in model output.
-                                  </Typography>
-                                )}
-                              </TableCell>
-                            </TableRow>
-                          )}
-                        </React.Fragment>
-                      ))}
-                    </TableBody>
-                  </Table>
-                </TableContainer>
-              </CardContent>
-            </Card>
-
-<<<<<<< HEAD
-            {/* 底部操作按鈕 */}
-            <div className="flex justify-center gap-6 mb-10">
-              <Button
-                variant="outlined"
-                size="large"
-                onClick={() => navigate("/pretrained")}
-                sx={{
-                  color: '#f5eff7',
-                  borderColor: '#f5eff7',
-                  px: 4,
-                  py: 2,
-                  fontSize: '1.125rem',
-                  '&:hover': {
-                    borderColor: '#f5eff7',
-                    backgroundColor: 'rgba(245, 239, 247, 0.1)'
-                  }
-                }}
-              >
-                New Prediction
-              </Button>
-            </div>
-          </>
-        )}
-=======
+                      {expandedRows[planet.id] && (
+                        <TableRow>
+                          <TableCell colSpan={5} className="bg-gray-800/30 p-6">
+                            <Typography variant="h6" className="text-white font-semibold mb-4">
+                              Prediction Reasoning:
+                            </Typography>
+                            <ul className="list-disc list-inside space-y-2">
+                              {planet.reasons.map((reason, index) => (
+                                <li key={index} className="text-gray-300">
+                                  {reason}
+                                </li>
+                              ))}
+                            </ul>
+                          </TableCell>
+                        </TableRow>
+                      )}
+                    </React.Fragment>
+                  ))}
+                </TableBody>
+              </Table>
+            </TableContainer>
+          </CardContent>
+        </Card>
+
         {/* Confusion Matrix */}
         <Card className="bg-gradient-to-br from-gray-800/60 to-gray-900/60 backdrop-blur-sm border border-gray-600/30 shadow-2xl mb-8">
           <CardContent className="p-0">
@@ -602,7 +443,6 @@
             Train New Model
           </Button>
         </div>
->>>>>>> 21cc7b95
       </main>
 
       {/* 3D 可視化對話框 */}
@@ -624,11 +464,6 @@
           3D Visualization - {selectedPlanet?.name}
         </DialogTitle>
         <DialogContent>
-<<<<<<< HEAD
-          <div className="h-96 bg-gradient-to-br from-gray-800/50 to-gray-900/50 rounded-lg border border-gray-600/30 overflow-hidden">
-            {selectedPlanet && selectedPlanet.prediction === 'Exoplanet' ? (
-              <ExoplanetVisualization width={800} height={384} />
-=======
           <div className="w-full aspect-[2/1] bg-gradient-to-br from-gray-800/50 to-gray-900/50 rounded-lg border border-gray-600/30 overflow-hidden">
             {selectedPlanet?.classificationType === 'exoplanet' ? (
               <ExoplanetVisualization width={800} height={400} />
@@ -642,7 +477,6 @@
                   <p className="text-gray-400 text-sm">Requires further observation</p>
                 </div>
               </div>
->>>>>>> 21cc7b95
             ) : (
               <StarVisualization width={800} height={400} temperature={selectedPlanet?.temperature || 40000} />
             )}
